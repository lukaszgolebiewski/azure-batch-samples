﻿//Copyright (c) Microsoft Corporation

using System;
using System.Collections.Generic;
using System.IO;
using System.Linq;
using GalaSoft.MvvmLight.Messaging;
using Microsoft.Azure.Batch;
using Microsoft.Azure.Batch.Common;
using Microsoft.Azure.BatchExplorer.Helpers;
using Microsoft.Azure.BatchExplorer.Messages;
using Microsoft.Azure.BatchExplorer.ViewModels;

namespace Microsoft.Azure.BatchExplorer.Models
{
    /// <summary>
    /// The data model for the Task object
    /// </summary>
    public class TaskModel : ModelBase
    {
        #region Public properties

        /// <summary>
        /// The parent job of this task
        /// </summary>
        public JobModel ParentJob { get; set; }

        /// <summary>
        /// The id of this task
        /// </summary>
        [ChangeTracked(ModelRefreshType.Basic)]
        public string Id { get { return this.Task.Id; } }

        /// <summary>
        /// The state of this task
        /// </summary>
        [ChangeTracked(ModelRefreshType.Basic)]
        public TaskState? State { get { return this.Task.State; } }

        /// <summary>
        /// The creation time of this task
        /// </summary>
        [ChangeTracked(ModelRefreshType.Basic)]
        public DateTime? CreationTime { get { return this.Task.CreationTime; } }

        /// <summary>
        /// The commandline this task runs
        /// </summary>
        [ChangeTracked(ModelRefreshType.Basic)]
        public string CommandLine { get { return this.Task.CommandLine; } }

        /// <summary>
        /// The set of Windows Azure blobs downloaded to run the task
        /// </summary>
        [ChangeTracked(ModelRefreshType.Basic)]
        public IEnumerable<ResourceFile> ResourceFiles { get { return this.Task.ResourceFiles; } }

        /// <summary>
        /// The set of Subtask information
        /// </summary>
        [ChangeTracked(ModelRefreshType.Basic)]
        public IEnumerable<SubtaskModel> Subtasks { get { return this.SubtasksInfo; } }

        /// <summary>
        /// The number of times to retry this task
        /// </summary>
        [ChangeTracked(ModelRefreshType.Basic)]
        public int? MaxTaskRetryCount { get { return this.Task.Constraints.MaxTaskRetryCount; } }

        /// <summary>
        /// Maximum time a task is allowed to run after it is created
        /// </summary>
        [ChangeTracked(ModelRefreshType.Basic)]
        public TimeSpan? MaxWallClockTime { get { return this.Task.Constraints.MaxWallClockTime; } }

        /// <summary>
        /// Duration of time for which files in the task's working directory are retained, from the time execution completed
        /// </summary>
        [ChangeTracked(ModelRefreshType.Basic)]
        public TimeSpan? RetentionTime { get { return this.Task.Constraints.RetentionTime; } }

        /// <summary>
        /// The environmental settings
        /// </summary>
        [ChangeTracked(ModelRefreshType.Basic)]
        public IEnumerable<EnvironmentSetting> EnvironmentSettings { get { return this.Task.EnvironmentSettings; } }

        /// <summary>
        /// The set of output files for this task object
        /// </summary>
        [ChangeTracked(ModelRefreshType.Children)]
        public IEnumerable<NodeFile> OutputFiles { get; private set; }

        /// <summary>
        /// True if there are output files to be had
        /// </summary>
        [ChangeTracked(ModelRefreshType.Children)]
        public bool HasOutputFiles
        {
            get
            {
                if (this.OutputFiles == null || !this.OutputFiles.Any())
                {
                    this.RefreshAsync(ModelRefreshType.Children);
                }

                return (this.OutputFiles != null && this.OutputFiles.Any());
            }
        }

        #endregion

        #region Public UI Properties

        private NodeFile selectedTaskFile;

        public NodeFile SelectedTaskFile
        {
            get { return this.selectedTaskFile; }
            set
            {
                this.selectedTaskFile = value;
                this.FirePropertyChangedEvent("SelectedTaskFile");
            }
        }

        #endregion

        private CloudTask Task { get; set; }
<<<<<<< HEAD
        private static readonly List<string> PropertiesToOmitFromDisplay = new List<string> { "FilesToStage" };
=======
        private IList<SubtaskModel> SubtasksInfo { get; set; }
        private static readonly List<string> PropertiesToOmitFromDisplay = new List<string> {"FilesToStage"};
>>>>>>> 88643fee
        public TaskModel(JobModel parentJob, CloudTask task)
        {
            this.ParentJob = parentJob;
            this.Task = task;
            this.LastUpdatedTime = DateTime.UtcNow;
            this.SubtasksInfo = null;
        }

        #region ModelBase implementation

        public override List<PropertyModel> PropertyModel
        {
            get { return this.ObjectToPropertyModel(this.Task, PropertiesToOmitFromDisplay); }
        }

        public override async System.Threading.Tasks.Task RefreshAsync(ModelRefreshType refreshType, bool showTrackedOperation = true)
        {
            if (refreshType.HasFlag(ModelRefreshType.Basic))
            {
                try
                {
                    //await this.Task.RefreshAsync(); TODO: This doesnt' work right now due to bug with OM, so must do GetTask directly
                    Messenger.Default.Send(new UpdateWaitSpinnerMessage(WaitSpinnerPanel.UpperRight, true));

                    System.Threading.Tasks.Task<CloudTask> asyncTask = MainViewModel.dataProvider.Service.GetTaskAsync(
                        this.ParentJob.Id,
                        this.Task.Id,
                        OptionsModel.Instance.ListDetailLevel);

                    if (showTrackedOperation)
                    {
                        AsyncOperationTracker.Instance.AddTrackedOperation(new AsyncOperationModel(
                            asyncTask,
                            new TaskOperation(TaskOperation.Refresh, this.ParentJob.Id, this.Task.Id)));
                    }
                    else
                    {
                        AsyncOperationTracker.Instance.AddTrackedInternalOperation(asyncTask);
                    }

                    this.Task = await asyncTask;
                    this.LastUpdatedTime = DateTime.UtcNow;

                    IPagedEnumerable<SubtaskInformation> subtasks = this.Task.ListSubtasks(OptionsModel.Instance.ListDetailLevel);

                    this.SubtasksInfo = new List<SubtaskModel>();

                    await subtasks.ForEachAsync(item => this.SubtasksInfo.Add(new SubtaskModel(item)));

                    //
                    // Fire property change events for this models properties
                    //
                    this.FireChangesOnRefresh(ModelRefreshType.Basic);
                }
                catch (Exception e)
                {
                    this.HandleException(e);
                }
                finally
                {
                    Messenger.Default.Send(new UpdateWaitSpinnerMessage(WaitSpinnerPanel.UpperRight, false));
                }
            }

            if (refreshType.HasFlag(ModelRefreshType.Children))
            {
                try
                {
                    Messenger.Default.Send(new UpdateWaitSpinnerMessage(WaitSpinnerPanel.LowerRight, true));
                    //Set this before the children load so that on revisit we know we have loaded the children (or are in the process)
                    this.HasLoadedChildren = true;
                    try
                    {
                        System.Threading.Tasks.Task<List<NodeFile>> asyncTask = this.ListTaskFilesAsync();
                        AsyncOperationTracker.Instance.AddTrackedOperation(new AsyncOperationModel(
                            asyncTask,
                            new TaskOperation(TaskOperation.ListFiles, this.ParentJob.Id, this.Task.Id)));

                        this.OutputFiles = await asyncTask;
                    }
                    catch (Exception)
                    {
                        this.HasLoadedChildren = false; //On exception, we failed to load children so try again next time
                        //Swallow the exception to stop popups from occuring for every bad VM
                    }

                    this.FireChangesOnRefresh(ModelRefreshType.Children);
                }
                catch (Exception e)
                {
                    this.HasLoadedChildren = false; //On exception, we failed to load children so try again next time
                    this.HandleException(e);
                }
                finally
                {
                    Messenger.Default.Send(new UpdateWaitSpinnerMessage(WaitSpinnerPanel.LowerRight, false));
                }
            }
        }
        #endregion

        #region Task operations

        /// <summary>
        /// Delete this task
        /// </summary>
        public async System.Threading.Tasks.Task DeleteAsync()
        {
            try
            {
                System.Threading.Tasks.Task asyncTask = this.Task.DeleteAsync();
                AsyncOperationTracker.Instance.AddTrackedOperation(new AsyncOperationModel(
                    asyncTask,
                    new TaskOperation(TaskOperation.Delete, this.ParentJob.Id, this.Task.Id)));
                await asyncTask;
            }
            catch (Exception e)
            {
                Messenger.Default.Send<GenericDialogMessage>(new GenericDialogMessage(e.ToString()));
            }
        }

        /// <summary>
        /// Terminate the task
        /// </summary>
        public async System.Threading.Tasks.Task TerminateAsync()
        {
            try
            {
                System.Threading.Tasks.Task asyncTask = this.Task.TerminateAsync();
                AsyncOperationTracker.Instance.AddTrackedOperation(new AsyncOperationModel(
                    asyncTask,
                    new TaskOperation(TaskOperation.Terminate, this.ParentJob.Id, this.Task.Id)));
                await asyncTask;
                await this.RefreshAsync(ModelRefreshType.Basic, showTrackedOperation: false);
            }
            catch (Exception e)
            {
                Messenger.Default.Send<GenericDialogMessage>(new GenericDialogMessage(e.ToString()));
            }
        }

        /// <summary>
        /// Downloads a task file 
        /// </summary>
        /// <param name="filePath">The file path to download</param>
        /// <param name="outputStream">The stream to download the file into</param>
        /// <returns></returns>
        public async System.Threading.Tasks.Task GetTaskFileAsync(string filePath, Stream outputStream)
        {
            System.Threading.Tasks.Task asyncTask = this.DownloadTaskFile(filePath, outputStream);
            AsyncOperationTracker.Instance.AddTrackedOperation(new AsyncOperationModel(
                asyncTask,
                new TaskOperation(TaskOperation.GetFile, this.ParentJob.Id, this.Task.Id)));
            await asyncTask;
        }

        #endregion

        #region Private methods

        /// <summary>
        /// Lists the task files associated with this task
        /// </summary>
        /// <returns></returns>
        private async System.Threading.Tasks.Task<List<NodeFile>> ListTaskFilesAsync()
        {
            IPagedEnumerable<NodeFile> vmFiles = this.Task.ListNodeFiles(recursive: true);

            List<NodeFile> results = await vmFiles.ToListAsync();

            return results;
        }

        /// <summary>
        /// Downloads the contents of the specific file of the task.
        /// </summary>
        /// <param name="filePath">The path to the file.</param>
        /// <param name="destinationStream">The destination stream.</param>
        /// <returns></returns>
        private async System.Threading.Tasks.Task DownloadTaskFile(string filePath, Stream destinationStream)
        {
            NodeFile file = await this.Task.GetNodeFileAsync(filePath);
            await file.CopyToStreamAsync(destinationStream);
        }

        private void HandleException(Exception e)
        {
            //Swallow 404's and fire a message
            if (Microsoft.Azure.BatchExplorer.Helpers.Common.IsExceptionNotFound(e))
            {
                Messenger.Default.Send(new ModelNotFoundAfterRefresh(this));
            }
            else
            {
                Messenger.Default.Send(new GenericDialogMessage(e.ToString()));
            }
        }

        #endregion
    }
}<|MERGE_RESOLUTION|>--- conflicted
+++ resolved
@@ -78,7 +78,7 @@
         /// </summary>
         [ChangeTracked(ModelRefreshType.Basic)]
         public TimeSpan? RetentionTime { get { return this.Task.Constraints.RetentionTime; } }
-
+        
         /// <summary>
         /// The environmental settings
         /// </summary>
@@ -107,7 +107,7 @@
                 return (this.OutputFiles != null && this.OutputFiles.Any());
             }
         }
-
+        
         #endregion
 
         #region Public UI Properties
@@ -127,12 +127,8 @@
         #endregion
 
         private CloudTask Task { get; set; }
-<<<<<<< HEAD
-        private static readonly List<string> PropertiesToOmitFromDisplay = new List<string> { "FilesToStage" };
-=======
         private IList<SubtaskModel> SubtasksInfo { get; set; }
         private static readonly List<string> PropertiesToOmitFromDisplay = new List<string> {"FilesToStage"};
->>>>>>> 88643fee
         public TaskModel(JobModel parentJob, CloudTask task)
         {
             this.ParentJob = parentJob;
@@ -210,7 +206,7 @@
                         AsyncOperationTracker.Instance.AddTrackedOperation(new AsyncOperationModel(
                             asyncTask,
                             new TaskOperation(TaskOperation.ListFiles, this.ParentJob.Id, this.Task.Id)));
-
+                        
                         this.OutputFiles = await asyncTask;
                     }
                     catch (Exception)
@@ -218,7 +214,7 @@
                         this.HasLoadedChildren = false; //On exception, we failed to load children so try again next time
                         //Swallow the exception to stop popups from occuring for every bad VM
                     }
-
+                    
                     this.FireChangesOnRefresh(ModelRefreshType.Children);
                 }
                 catch (Exception e)
@@ -235,7 +231,7 @@
         #endregion
 
         #region Task operations
-
+        
         /// <summary>
         /// Delete this task
         /// </summary>
@@ -293,7 +289,7 @@
         #endregion
 
         #region Private methods
-
+        
         /// <summary>
         /// Lists the task files associated with this task
         /// </summary>
@@ -303,7 +299,7 @@
             IPagedEnumerable<NodeFile> vmFiles = this.Task.ListNodeFiles(recursive: true);
 
             List<NodeFile> results = await vmFiles.ToListAsync();
-
+            
             return results;
         }
 
