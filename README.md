# azure-batch-samples
This GitHub repository contains a set of HPC and Batch related samples that demonstrate the usage of Microsoft Azure Batch services along with some general purpose utilities. See [http://azure.microsoft.com/en-us/services/batch/](http://azure.microsoft.com/en-us/services/batch/) for more information on the Azure Batch Service.

**Batch Account**

Before you can interact with the Batch service, you will need an Azure Batch service account. The Azure Batch service is currently in preview; apply for access to the Batch service here: [https://account.windowsazure.com/PreviewFeatures](https://account.windowsazure.com/PreviewFeatures).

After obtaining access to the service, you can create a Batch account either on the [Azure.com management portal](https://manage.windowsazure.com) or by using Azure PowerShell to create the account as described at [this blog](http://blogs.technet.com/b/windowshpc/archive/2014/10/28/using-azure-powershell-to-manage-azure-batch-account.aspx).

**Azure Storage Viewer**

<<<<<<< HEAD
##[blobxfer.py](./Python/Storage)
AzCopy-like helper script to perform large/mass ingress into or egress out of Azure storage. View the file for details on how to use and customize.
=======
It will be useful to have a Azure Storage viewer available to assist with maintaining containers and blobs as well as observing interaction the samples have with storage. There are a number of free viewers available.
>>>>>>> 2defc4ec
<|MERGE_RESOLUTION|>--- conflicted
+++ resolved
@@ -9,9 +9,4 @@
 
 **Azure Storage Viewer**
 
-<<<<<<< HEAD
-##[blobxfer.py](./Python/Storage)
-AzCopy-like helper script to perform large/mass ingress into or egress out of Azure storage. View the file for details on how to use and customize.
-=======
-It will be useful to have a Azure Storage viewer available to assist with maintaining containers and blobs as well as observing interaction the samples have with storage. There are a number of free viewers available.
->>>>>>> 2defc4ec
+It will be useful to have a Azure Storage viewer available to assist with maintaining containers and blobs as well as observing interaction the samples have with storage. There are a number of free viewers available.